--- conflicted
+++ resolved
@@ -18,18 +18,12 @@
     </testsuites>
 
     <php>
-<<<<<<< HEAD
-        <!-- PLEASE CONFIGURE DB CREDENTIALS -->
-        <var name="db_user" value="root"/>
-        <var name="db_password" value=""/>
-=======
         <!-- "Real" test database -->
         <var name="db_host" value="localhost" />
         <var name="db_username" value="root" />
         <var name="db_password" value="" />
         <var name="db_name" value="tdbm_testcase" />
         <var name="db_port" value="3306"/>
->>>>>>> 53c13473
     </php>
     
     <filter>

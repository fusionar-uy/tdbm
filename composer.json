--- conflicted
+++ resolved
@@ -19,11 +19,7 @@
     ],
     "require" : {
         "php" : ">=7.1",
-<<<<<<< HEAD
-        "mouf/magic-query" : "^1.4.0",
-=======
         "mouf/magic-query" : "^1.4",
->>>>>>> 9f9dac2b
         "mouf/schema-analyzer": "^1.1.4",
         "doctrine/dbal": "^2.9.2",
         "psr/log": "~1.0",
@@ -39,15 +35,12 @@
         "doctrine/annotations": "^1.10",
         "zendframework/zend-code": "^3.4",
         "psr/container": "^1",
+        "brain-diminished/schema-version-control": "^1.0.2",
         "ext-PDO": "*",
         "ext-json": "*",
         "ext-hash": "*",
         "ext-filter": "*",
-<<<<<<< HEAD
-        "brain-diminished/schema-version-control": "^1.0.2"
-=======
         "ext-intl": "*"
->>>>>>> 9f9dac2b
     },
     "require-dev" : {
         "phpunit/phpunit": "^7.4.4 || ^8.0.0",

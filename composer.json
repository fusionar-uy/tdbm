{
    "name": "mouf/database.tdbm",
    "description": "The Database Machine is a PHP ORM that requires no configuration. The object model is deduced at runtime from the database model.",
    "keywords": ["ORM", "mouf", "persistance", "DAO", "bean", "model"],
    "homepage": "https://github.com/thecodingmachine/database.tdbm",
    "type": "mouf-library",
    "license": "MIT",
    "authors": [
        {
            "name": "David Négrier",
            "email": "d.negrier@thecodingmachine.com",
            "homepage": "http://mouf-php.com"
        }
    ],
    "require": {
    	"php": ">=5.3.0",
    	"mouf/database.dbconnection": ">=2.0-dev,<3.0",
    	"mouf/utils.cache.cache-interface": ">=2.0-dev,<3.0",
    	"mouf/utils.cache.no-cache": ">=2.0-dev,<3.0",
    	"mouf/utils.common.conditioninterface": ">=2.0-dev,<3.0",
    	"mouf/utils.log.errorlog_logger": ">=2.0-dev,<3.0",
    	"mouf/database.dao-interface": ">=2.0-dev,<3.0"
    },
    "autoload": {
        "psr-0": {
            "Mouf": "src/"
        }
    },
    "minimum-stability": "dev",
    "extra": {
	     "mouf": {
			"install": [
			{
				"type": "url",
	    		"url": "tdbminstall/",
	    		"description": "The install process of TDBM proposes to set up the DAOs and beans for your default DB connection."
			}
			],
			"require-admin": [
    			"src/TdbmAdmin.php"
<<<<<<< HEAD
    			],
			"logo": "logo.png"
=======
    		],
    		"doc": [
                {
                    "title": "Getting started",
                    "url": "doc/quickstart.md"
                },
                {
                    "title": "About DAOs",
                    "url": "doc/generating_daos.md"
                },
                {
                    "title": "Advanced filtering",
                    "url": "doc/advanced.md"
                }
            ]
>>>>>>> a1445263
		}
    }
}<|MERGE_RESOLUTION|>--- conflicted
+++ resolved
@@ -38,11 +38,8 @@
 			],
 			"require-admin": [
     			"src/TdbmAdmin.php"
-<<<<<<< HEAD
     			],
-			"logo": "logo.png"
-=======
-    		],
+			"logo": "logo.png",
     		"doc": [
                 {
                     "title": "Getting started",
@@ -57,7 +54,6 @@
                     "url": "doc/advanced.md"
                 }
             ]
->>>>>>> a1445263
 		}
     }
 }
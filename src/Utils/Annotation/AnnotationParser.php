<?php
declare(strict_types=1);

namespace TheCodingMachine\TDBM\Utils\Annotation;

use function array_map;
use Doctrine\Common\Annotations\AnnotationRegistry;
use Doctrine\Common\Annotations\DocParser;
use Doctrine\DBAL\Schema\Column;
use Doctrine\DBAL\Schema\Table;
use function explode;
use function implode;

/**
 * Parses annotations in database columns.
 */
class AnnotationParser
{
    /**
     * @var DocParser
     */
    private $docParser;

    /**
     * AnnotationParser constructor.
     * @param array<string,string> $annotations An array mapping the annotation name to the fully qualified class name
     */
    public function __construct(array $annotations)
    {
        $this->docParser = new DocParser();
        $this->docParser->setImports(array_change_key_case($annotations, \CASE_LOWER));
    }

    /**
     * @param array<string,string> $additionalAnnotations An array associating the name of the annotation in DB comments to the name of a fully qualified Doctrine annotation class
     */
    public static function buildWithDefaultAnnotations(array $additionalAnnotations): self
    {
        $defaultAnnotations = [
            'UUID' => UUID::class,
            'Autoincrement' => Autoincrement::class,
            'Bean' => Bean::class,
            'ProtectedGetter' => ProtectedGetter::class,
            'ProtectedSetter' => ProtectedSetter::class,
            'ProtectedOneToMany' => ProtectedOneToMany::class,
<<<<<<< HEAD
            'AddInterface' => AddInterface::class,
            'AddInterfaceOnDao' => AddInterfaceOnDao::class,
            'AddTrait' => AddTrait::class,
            'AddTraitOnDao' => AddTraitOnDao::class,
=======
            'JsonKey' => JsonKey::class,
            'JsonIgnore' => JsonIgnore::class,
            'JsonInclude' => JsonInclude::class,
            'JsonRecursive' => JsonRecursive::class,
            'JsonCollection' => JsonCollection::class,
            'JsonFormat' => JsonFormat::class,
>>>>>>> 58c980b9
        ];
        $annotations = $defaultAnnotations + $additionalAnnotations;
        return new self($annotations);
    }

    /**
     * Parses the doc comment and initializes all the annotations.
     */
    private function parse(string $comment, string $context): Annotations
    {
        AnnotationRegistry::registerUniqueLoader('class_exists');

        // compatibility with UUID annotation from TDBM 5.0
        $comment = \str_replace(['@UUID v1', '@UUID v4'], ['@UUID("v1")', '@UUID("v4")'], $comment);

        // Let's add * in front of the line (otherwise, parsing is failing)
        $lines = explode("\n", $comment);
        $lines = array_map(function(string $line) { return '* '.$line; }, $lines);
        $comment = implode("\n", $lines);

        $annotations = $this->docParser->parse($comment, $context);

        return new Annotations($annotations);
    }

    public function getTableAnnotations(Table $table): Annotations
    {
        $options = $table->getOptions();
        if (isset($options['comment'])) {
            return $this->parse($options['comment'], ' comment in table '.$table->getName());
        }
        return new Annotations([]);
    }

    public function getColumnAnnotations(Column $column, Table $table): Annotations
    {
        $comment = $column->getComment();
        if ($comment === null) {
            return new Annotations([]);
        }
        return $this->parse($comment, sprintf('comment of column %s in table %s', $column->getName(), $table->getName()));
    }
}<|MERGE_RESOLUTION|>--- conflicted
+++ resolved
@@ -43,19 +43,16 @@
             'ProtectedGetter' => ProtectedGetter::class,
             'ProtectedSetter' => ProtectedSetter::class,
             'ProtectedOneToMany' => ProtectedOneToMany::class,
-<<<<<<< HEAD
-            'AddInterface' => AddInterface::class,
-            'AddInterfaceOnDao' => AddInterfaceOnDao::class,
-            'AddTrait' => AddTrait::class,
-            'AddTraitOnDao' => AddTraitOnDao::class,
-=======
             'JsonKey' => JsonKey::class,
             'JsonIgnore' => JsonIgnore::class,
             'JsonInclude' => JsonInclude::class,
             'JsonRecursive' => JsonRecursive::class,
             'JsonCollection' => JsonCollection::class,
             'JsonFormat' => JsonFormat::class,
->>>>>>> 58c980b9
+            'AddInterface' => AddInterface::class,
+            'AddInterfaceOnDao' => AddInterfaceOnDao::class,
+            'AddTrait' => AddTrait::class,
+            'AddTraitOnDao' => AddTraitOnDao::class,
         ];
         $annotations = $defaultAnnotations + $additionalAnnotations;
         return new self($annotations);

{
    "_readme": [
        "This file locks the dependencies of your project to a known state",
        "Read more about it at https://getcomposer.org/doc/01-basic-usage.md#composer-lock-the-lock-file",
        "This file is @generated automatically"
    ],
    "content-hash": "9f4f0fa2fddb80c7d2ae44eba0a56d21",
    "packages": [
        {
            "name": "composer/ca-bundle",
            "version": "1.1.3",
            "source": {
                "type": "git",
                "url": "https://github.com/composer/ca-bundle.git",
                "reference": "8afa52cd417f4ec417b4bfe86b68106538a87660"
            },
            "dist": {
                "type": "zip",
                "url": "https://api.github.com/repos/composer/ca-bundle/zipball/8afa52cd417f4ec417b4bfe86b68106538a87660",
                "reference": "8afa52cd417f4ec417b4bfe86b68106538a87660",
                "shasum": ""
            },
            "require": {
                "ext-openssl": "*",
                "ext-pcre": "*",
                "php": "^5.3.2 || ^7.0"
            },
            "require-dev": {
                "phpunit/phpunit": "^4.8.35 || ^5.7 || ^6.5",
                "psr/log": "^1.0",
                "symfony/process": "^2.5 || ^3.0 || ^4.0"
            },
            "type": "library",
            "extra": {
                "branch-alias": {
                    "dev-master": "1.x-dev"
                }
            },
            "autoload": {
                "psr-4": {
                    "Composer\\CaBundle\\": "src"
                }
            },
            "notification-url": "https://packagist.org/downloads/",
            "license": [
                "MIT"
            ],
            "authors": [
                {
                    "name": "Jordi Boggiano",
                    "email": "j.boggiano@seld.be",
                    "homepage": "http://seld.be"
                }
            ],
            "description": "Lets you find a path to the system CA bundle, and includes a fallback to the Mozilla CA bundle.",
            "keywords": [
                "cabundle",
                "cacert",
                "certificate",
                "ssl",
                "tls"
            ],
            "time": "2018-10-18T06:09:13+00:00"
        },
        {
            "name": "container-interop/container-interop",
            "version": "1.2.0",
            "source": {
                "type": "git",
                "url": "https://github.com/container-interop/container-interop.git",
                "reference": "79cbf1341c22ec75643d841642dd5d6acd83bdb8"
            },
            "dist": {
                "type": "zip",
                "url": "https://api.github.com/repos/container-interop/container-interop/zipball/79cbf1341c22ec75643d841642dd5d6acd83bdb8",
                "reference": "79cbf1341c22ec75643d841642dd5d6acd83bdb8",
                "shasum": ""
            },
            "require": {
                "psr/container": "^1.0"
            },
            "type": "library",
            "autoload": {
                "psr-4": {
                    "Interop\\Container\\": "src/Interop/Container/"
                }
            },
            "notification-url": "https://packagist.org/downloads/",
            "license": [
                "MIT"
            ],
            "description": "Promoting the interoperability of container objects (DIC, SL, etc.)",
            "homepage": "https://github.com/container-interop/container-interop",
            "time": "2017-02-14T19:40:03+00:00"
        },
        {
            "name": "couscous/couscous",
            "version": "1.6.3",
            "source": {
                "type": "git",
                "url": "https://github.com/CouscousPHP/Couscous.git",
                "reference": "46a1e9cb0774a52a87940c1dd7abe2f9a5a509d1"
            },
            "dist": {
                "type": "zip",
                "url": "https://api.github.com/repos/CouscousPHP/Couscous/zipball/46a1e9cb0774a52a87940c1dd7abe2f9a5a509d1",
                "reference": "46a1e9cb0774a52a87940c1dd7abe2f9a5a509d1",
                "shasum": ""
            },
            "require": {
                "erusev/parsedown": "~1.6.4",
                "erusev/parsedown-extra": "~0.7",
                "mnapoli/front-yaml": "~1.5",
                "padraic/phar-updater": "^1.0",
                "phine/phar": "~1.0",
                "php": ">=5.4.0",
                "php-di/php-di": "^5.2.1",
                "psr/log": "~1.0",
                "symfony/console": "~2.6|~3.0|~4.0",
                "symfony/filesystem": "~2.6|~3.0|~4.0",
                "symfony/finder": "~2.6|~3.0|~4.0",
                "symfony/process": "~2.6|~3.0|~4.0",
                "symfony/yaml": "~2.6|~3.0|~4.0",
                "twig/twig": "~1.10"
            },
            "require-dev": {
                "phpunit/phpunit": "~4.5",
                "squizlabs/php_codesniffer": "^3.3"
            },
            "bin": [
                "bin/couscous"
            ],
            "type": "library",
            "autoload": {
                "psr-4": {
                    "Couscous\\": "src/"
                }
            },
            "notification-url": "https://packagist.org/downloads/",
            "license": [
                "MIT"
            ],
            "time": "2018-08-31T07:13:15+00:00"
        },
        {
            "name": "erusev/parsedown",
            "version": "1.6.4",
            "source": {
                "type": "git",
                "url": "https://github.com/erusev/parsedown.git",
                "reference": "fbe3fe878f4fe69048bb8a52783a09802004f548"
            },
            "dist": {
                "type": "zip",
                "url": "https://api.github.com/repos/erusev/parsedown/zipball/fbe3fe878f4fe69048bb8a52783a09802004f548",
                "reference": "fbe3fe878f4fe69048bb8a52783a09802004f548",
                "shasum": ""
            },
            "require": {
                "php": ">=5.3.0"
            },
            "require-dev": {
                "phpunit/phpunit": "^4.8.35"
            },
            "type": "library",
            "autoload": {
                "psr-0": {
                    "Parsedown": ""
                }
            },
            "notification-url": "https://packagist.org/downloads/",
            "license": [
                "MIT"
            ],
            "authors": [
                {
                    "name": "Emanuil Rusev",
                    "email": "hello@erusev.com",
                    "homepage": "http://erusev.com"
                }
            ],
            "description": "Parser for Markdown.",
            "homepage": "http://parsedown.org",
            "keywords": [
                "markdown",
                "parser"
            ],
            "time": "2017-11-14T20:44:03+00:00"
        },
        {
            "name": "erusev/parsedown-extra",
            "version": "0.7.1",
            "source": {
                "type": "git",
                "url": "https://github.com/erusev/parsedown-extra.git",
                "reference": "0db5cce7354e4b76f155d092ab5eb3981c21258c"
            },
            "dist": {
                "type": "zip",
                "url": "https://api.github.com/repos/erusev/parsedown-extra/zipball/0db5cce7354e4b76f155d092ab5eb3981c21258c",
                "reference": "0db5cce7354e4b76f155d092ab5eb3981c21258c",
                "shasum": ""
            },
            "require": {
                "erusev/parsedown": "~1.4"
            },
            "type": "library",
            "autoload": {
                "psr-0": {
                    "ParsedownExtra": ""
                }
            },
            "notification-url": "https://packagist.org/downloads/",
            "license": [
                "MIT"
            ],
            "authors": [
                {
                    "name": "Emanuil Rusev",
                    "email": "hello@erusev.com",
                    "homepage": "http://erusev.com"
                }
            ],
            "description": "An extension of Parsedown that adds support for Markdown Extra.",
            "homepage": "https://github.com/erusev/parsedown-extra",
            "keywords": [
                "markdown",
                "markdown extra",
                "parsedown",
                "parser"
            ],
            "time": "2015-11-01T10:19:22+00:00"
        },
        {
            "name": "mnapoli/front-yaml",
            "version": "1.6.0",
            "source": {
                "type": "git",
                "url": "https://github.com/mnapoli/FrontYAML.git",
                "reference": "24070ace8b741247bb3161cbb38ecc541268b296"
            },
            "dist": {
                "type": "zip",
                "url": "https://api.github.com/repos/mnapoli/FrontYAML/zipball/24070ace8b741247bb3161cbb38ecc541268b296",
                "reference": "24070ace8b741247bb3161cbb38ecc541268b296",
                "shasum": ""
            },
            "require": {
                "erusev/parsedown": "~1.0",
                "php": ">=5.4.0",
                "symfony/yaml": "~2.1|^3.0|^4.0"
            },
            "require-dev": {
                "league/commonmark": "~0.7",
                "phpunit/phpunit": "~4.5"
            },
            "type": "library",
            "autoload": {
                "psr-4": {
                    "Mni\\FrontYAML\\": "src/"
                }
            },
            "notification-url": "https://packagist.org/downloads/",
            "license": [
                "MIT"
            ],
            "time": "2017-10-29T19:29:55+00:00"
        },
        {
            "name": "padraic/humbug_get_contents",
            "version": "1.1.2",
            "source": {
                "type": "git",
                "url": "https://github.com/humbug/file_get_contents.git",
                "reference": "dcb086060c9dd6b2f51d8f7a895500307110b7a7"
            },
            "dist": {
                "type": "zip",
                "url": "https://api.github.com/repos/humbug/file_get_contents/zipball/dcb086060c9dd6b2f51d8f7a895500307110b7a7",
                "reference": "dcb086060c9dd6b2f51d8f7a895500307110b7a7",
                "shasum": ""
            },
            "require": {
                "composer/ca-bundle": "^1.0",
                "ext-openssl": "*",
                "php": "^5.3 || ^7.0 || ^7.1 || ^7.2"
            },
            "require-dev": {
                "bamarni/composer-bin-plugin": "^1.1",
                "mikey179/vfsstream": "^1.6",
                "phpunit/phpunit": "^4.8 || ^5.7 || ^6.5"
            },
            "type": "library",
            "extra": {
                "bamarni-bin": {
                    "bin-links": false
                },
                "branch-alias": {
                    "dev-master": "2.0-dev"
                }
            },
            "autoload": {
                "psr-4": {
                    "Humbug\\": "src/"
                },
                "files": [
                    "src/function.php",
                    "src/functions.php"
                ]
            },
            "notification-url": "https://packagist.org/downloads/",
            "license": [
                "BSD-3-Clause"
            ],
            "authors": [
                {
                    "name": "Pádraic Brady",
                    "email": "padraic.brady@gmail.com",
                    "homepage": "http://blog.astrumfutura.com"
                },
                {
                    "name": "Théo Fidry",
                    "email": "theo.fidry@gmail.com"
                }
            ],
            "description": "Secure wrapper for accessing HTTPS resources with file_get_contents for PHP 5.3+",
            "homepage": "https://github.com/padraic/file_get_contents",
            "keywords": [
                "download",
                "file_get_contents",
                "http",
                "https",
                "ssl",
                "tls"
            ],
            "time": "2018-02-12T18:47:17+00:00"
        },
        {
            "name": "padraic/phar-updater",
            "version": "v1.0.6",
            "source": {
                "type": "git",
                "url": "https://github.com/humbug/phar-updater.git",
                "reference": "d01d3b8f26e541ac9b9eeba1e18d005d852f7ff1"
            },
            "dist": {
                "type": "zip",
                "url": "https://api.github.com/repos/humbug/phar-updater/zipball/d01d3b8f26e541ac9b9eeba1e18d005d852f7ff1",
                "reference": "d01d3b8f26e541ac9b9eeba1e18d005d852f7ff1",
                "shasum": ""
            },
            "require": {
                "padraic/humbug_get_contents": "^1.0",
                "php": ">=5.3.3"
            },
            "require-dev": {
                "phpunit/phpunit": "~4.0"
            },
            "type": "library",
            "extra": {
                "branch-alias": {
                    "dev-master": "1.0-dev"
                }
            },
            "autoload": {
                "psr-4": {
                    "Humbug\\SelfUpdate\\": "src/"
                }
            },
            "notification-url": "https://packagist.org/downloads/",
            "license": [
                "BSD-3-Clause"
            ],
            "authors": [
                {
                    "name": "Pádraic Brady",
                    "email": "padraic.brady@gmail.com",
                    "homepage": "http://blog.astrumfutura.com"
                }
            ],
            "description": "A thing to make PHAR self-updating easy and secure.",
            "keywords": [
                "humbug",
                "phar",
                "self-update",
                "update"
            ],
            "time": "2018-03-30T12:52:15+00:00"
        },
        {
            "name": "phine/exception",
            "version": "1.0.0",
            "source": {
                "type": "git",
                "url": "https://github.com/kherge-abandoned/lib-exception.git",
                "reference": "150c6b6090b2ebc53c60e87cb20c7f1287b7b68a"
            },
            "dist": {
                "type": "zip",
                "url": "https://api.github.com/repos/kherge-abandoned/lib-exception/zipball/150c6b6090b2ebc53c60e87cb20c7f1287b7b68a",
                "reference": "150c6b6090b2ebc53c60e87cb20c7f1287b7b68a",
                "shasum": ""
            },
            "require": {
                "php": ">=5.3.3"
            },
            "require-dev": {
                "league/phpunit-coverage-listener": "~1.0"
            },
            "type": "library",
            "extra": {
                "branch-alias": {
                    "dev-master": "1.0-dev"
                }
            },
            "autoload": {
                "psr-0": {
                    "Phine\\Exception": "src/lib"
                }
            },
            "notification-url": "https://packagist.org/downloads/",
            "license": [
                "MIT"
            ],
            "authors": [
                {
                    "name": "Kevin Herrera",
                    "email": "kevin@herrera.io",
                    "homepage": "http://kevin.herrera.io"
                }
            ],
            "description": "A PHP library for improving the use of exceptions.",
            "homepage": "https://github.com/phine/lib-exception",
            "keywords": [
                "exception"
            ],
            "abandoned": true,
            "time": "2013-08-27T17:43:25+00:00"
        },
        {
            "name": "phine/observer",
            "version": "2.0.1",
            "source": {
                "type": "git",
                "url": "https://github.com/kherge-abandoned/lib-observer.git",
                "reference": "a3ed2f81c79a056ba1fc4949e03c3e1601665106"
            },
            "dist": {
                "type": "zip",
                "url": "https://api.github.com/repos/kherge-abandoned/lib-observer/zipball/a3ed2f81c79a056ba1fc4949e03c3e1601665106",
                "reference": "a3ed2f81c79a056ba1fc4949e03c3e1601665106",
                "shasum": ""
            },
            "require": {
                "phine/exception": "~1.0",
                "php": ">=5.3.9"
            },
            "require-dev": {
                "league/phpunit-coverage-listener": "~1.0",
                "phine/test": "~1.0"
            },
            "type": "library",
            "extra": {
                "branch-alias": {
                    "dev-master": "2.0-dev"
                }
            },
            "autoload": {
                "psr-0": {
                    "Phine\\Observer": "src/lib"
                }
            },
            "notification-url": "https://packagist.org/downloads/",
            "license": [
                "MIT"
            ],
            "authors": [
                {
                    "name": "Kevin Herrera",
                    "email": "kevin@herrera.io",
                    "homepage": "http://kevin.herrera.io"
                }
            ],
            "description": "A PHP library that implements the observer pattern.",
            "homepage": "https://github.com/phine/lib-observer",
            "keywords": [
                "observer"
            ],
            "abandoned": true,
            "time": "2013-12-17T23:50:08+00:00"
        },
        {
            "name": "phine/path",
            "version": "1.1.0",
            "source": {
                "type": "git",
                "url": "https://github.com/box-project/box2-path.git",
                "reference": "cbe1a5eb6cf22958394db2469af9b773508abddd"
            },
            "dist": {
                "type": "zip",
                "url": "https://api.github.com/repos/box-project/box2-path/zipball/cbe1a5eb6cf22958394db2469af9b773508abddd",
                "reference": "cbe1a5eb6cf22958394db2469af9b773508abddd",
                "shasum": ""
            },
            "require": {
                "phine/exception": "~1.0",
                "php": ">=5.3.3"
            },
            "require-dev": {
                "league/phpunit-coverage-listener": "~1.0"
            },
            "type": "library",
            "extra": {
                "branch-alias": {
                    "dev-master": "1.0-dev"
                }
            },
            "autoload": {
                "psr-0": {
                    "Phine\\Path": "src/lib"
                }
            },
            "notification-url": "https://packagist.org/downloads/",
            "license": [
                "MIT"
            ],
            "authors": [
                {
                    "name": "Kevin Herrera",
                    "email": "kevin@herrera.io",
                    "homepage": "http://kevin.herrera.io"
                }
            ],
            "description": "A PHP library for improving the use of file system paths.",
            "homepage": "https://github.com/phine/lib-path",
            "keywords": [
                "file",
                "path",
                "system"
            ],
            "abandoned": true,
            "time": "2013-10-15T22:58:04+00:00"
        },
        {
            "name": "phine/phar",
            "version": "1.0.2",
            "source": {
                "type": "git",
                "url": "https://github.com/kherge-abandoned/lib-phar.git",
                "reference": "6ba06dcbd094926ebc3be75cbb2067b530c743f5"
            },
            "dist": {
                "type": "zip",
                "url": "https://api.github.com/repos/kherge-abandoned/lib-phar/zipball/6ba06dcbd094926ebc3be75cbb2067b530c743f5",
                "reference": "6ba06dcbd094926ebc3be75cbb2067b530c743f5",
                "shasum": ""
            },
            "require": {
                "phine/exception": "~1.0",
                "phine/observer": "~2.0.0",
                "phine/path": "~1.0",
                "php": ">=5.3.3"
            },
            "require-dev": {
                "league/phpunit-coverage-listener": "~1.0",
                "phine/test": "~1.0"
            },
            "suggest": {
                "ext-phar": "For creating PHP archives."
            },
            "type": "library",
            "extra": {
                "branch-alias": {
                    "dev-master": "1.0-dev"
                }
            },
            "autoload": {
                "psr-0": {
                    "Phine\\Phar": "src/lib"
                }
            },
            "notification-url": "https://packagist.org/downloads/",
            "license": [
                "MIT"
            ],
            "authors": [
                {
                    "name": "Kevin Herrera",
                    "email": "kevin@herrera.io",
                    "homepage": "http://kevin.herrera.io"
                }
            ],
            "description": "A PHP library for creating and reading (without the phar extension) PHP archives.",
            "homepage": "https://github.com/phine/lib-phar",
            "keywords": [
                "phar"
            ],
            "abandoned": "box-project/box2",
            "time": "2013-12-18T00:12:41+00:00"
        },
        {
            "name": "php-di/invoker",
            "version": "1.3.3",
            "source": {
                "type": "git",
                "url": "https://github.com/PHP-DI/Invoker.git",
                "reference": "1f4ca63b9abc66109e53b255e465d0ddb5c2e3f7"
            },
            "dist": {
                "type": "zip",
                "url": "https://api.github.com/repos/PHP-DI/Invoker/zipball/1f4ca63b9abc66109e53b255e465d0ddb5c2e3f7",
                "reference": "1f4ca63b9abc66109e53b255e465d0ddb5c2e3f7",
                "shasum": ""
            },
            "require": {
                "container-interop/container-interop": "~1.1"
            },
            "require-dev": {
                "athletic/athletic": "~0.1.8",
                "phpunit/phpunit": "~4.5"
            },
            "type": "library",
            "autoload": {
                "psr-4": {
                    "Invoker\\": "src/"
                }
            },
            "notification-url": "https://packagist.org/downloads/",
            "license": [
                "MIT"
            ],
            "description": "Generic and extensible callable invoker",
            "homepage": "https://github.com/PHP-DI/Invoker",
            "keywords": [
                "callable",
                "dependency",
                "dependency-injection",
                "injection",
                "invoke",
                "invoker"
            ],
            "time": "2016-07-14T13:09:58+00:00"
        },
        {
            "name": "php-di/php-di",
            "version": "5.4.6",
            "source": {
                "type": "git",
                "url": "https://github.com/PHP-DI/PHP-DI.git",
                "reference": "3f9255659595f3e289f473778bb6c51aa72abbbd"
            },
            "dist": {
                "type": "zip",
                "url": "https://api.github.com/repos/PHP-DI/PHP-DI/zipball/3f9255659595f3e289f473778bb6c51aa72abbbd",
                "reference": "3f9255659595f3e289f473778bb6c51aa72abbbd",
                "shasum": ""
            },
            "require": {
                "container-interop/container-interop": "~1.2",
                "php": ">=5.5.0",
                "php-di/invoker": "^1.3.2",
                "php-di/phpdoc-reader": "^2.0.1",
                "psr/container": "~1.0"
            },
            "provide": {
                "container-interop/container-interop-implementation": "^1.0",
                "psr/container-implementation": "^1.0"
            },
            "replace": {
                "mnapoli/php-di": "*"
            },
            "require-dev": {
                "doctrine/annotations": "~1.2",
                "doctrine/cache": "~1.4",
                "mnapoli/phpunit-easymock": "~0.2.0",
                "ocramius/proxy-manager": "~1.0|~2.0",
                "phpbench/phpbench": "@dev",
                "phpunit/phpunit": "~4.5"
            },
            "suggest": {
                "doctrine/annotations": "Install it if you want to use annotations (version ~1.2)",
                "doctrine/cache": "Install it if you want to use the cache (version ~1.4)",
                "ocramius/proxy-manager": "Install it if you want to use lazy injection (version ~1.0 or ~2.0)"
            },
            "type": "library",
            "autoload": {
                "psr-4": {
                    "DI\\": "src/DI/"
                },
                "files": [
                    "src/DI/functions.php"
                ]
            },
            "notification-url": "https://packagist.org/downloads/",
            "license": [
                "MIT"
            ],
            "description": "The dependency injection container for humans",
            "homepage": "http://php-di.org/",
            "keywords": [
                "container",
                "dependency injection",
                "di"
            ],
            "time": "2017-12-03T08:20:27+00:00"
        },
        {
            "name": "php-di/phpdoc-reader",
            "version": "2.1.0",
            "source": {
                "type": "git",
                "url": "https://github.com/PHP-DI/PhpDocReader.git",
                "reference": "7d0de60b9341933c8afd172a6255cd7557601e0e"
            },
            "dist": {
                "type": "zip",
                "url": "https://api.github.com/repos/PHP-DI/PhpDocReader/zipball/7d0de60b9341933c8afd172a6255cd7557601e0e",
                "reference": "7d0de60b9341933c8afd172a6255cd7557601e0e",
                "shasum": ""
            },
            "require": {
                "php": ">=5.4.0"
            },
            "require-dev": {
                "phpunit/phpunit": "~4.6"
            },
            "type": "library",
            "autoload": {
                "psr-4": {
                    "PhpDocReader\\": "src/PhpDocReader"
                }
            },
            "notification-url": "https://packagist.org/downloads/",
            "license": [
                "MIT"
            ],
            "description": "PhpDocReader parses @var and @param values in PHP docblocks (supports namespaced class names with the same resolution rules as PHP)",
            "keywords": [
                "phpdoc",
                "reflection"
            ],
            "time": "2018-02-18T17:39:01+00:00"
        },
        {
            "name": "psr/container",
            "version": "1.0.0",
            "source": {
                "type": "git",
                "url": "https://github.com/php-fig/container.git",
                "reference": "b7ce3b176482dbbc1245ebf52b181af44c2cf55f"
            },
            "dist": {
                "type": "zip",
                "url": "https://api.github.com/repos/php-fig/container/zipball/b7ce3b176482dbbc1245ebf52b181af44c2cf55f",
                "reference": "b7ce3b176482dbbc1245ebf52b181af44c2cf55f",
                "shasum": ""
            },
            "require": {
                "php": ">=5.3.0"
            },
            "type": "library",
            "extra": {
                "branch-alias": {
                    "dev-master": "1.0.x-dev"
                }
            },
            "autoload": {
                "psr-4": {
                    "Psr\\Container\\": "src/"
                }
            },
            "notification-url": "https://packagist.org/downloads/",
            "license": [
                "MIT"
            ],
            "authors": [
                {
                    "name": "PHP-FIG",
                    "homepage": "http://www.php-fig.org/"
                }
            ],
            "description": "Common Container Interface (PHP FIG PSR-11)",
            "homepage": "https://github.com/php-fig/container",
            "keywords": [
                "PSR-11",
                "container",
                "container-interface",
                "container-interop",
                "psr"
            ],
            "time": "2017-02-14T16:28:37+00:00"
        },
        {
            "name": "psr/log",
            "version": "1.1.0",
            "source": {
                "type": "git",
                "url": "https://github.com/php-fig/log.git",
                "reference": "6c001f1daafa3a3ac1d8ff69ee4db8e799a654dd"
            },
            "dist": {
                "type": "zip",
                "url": "https://api.github.com/repos/php-fig/log/zipball/6c001f1daafa3a3ac1d8ff69ee4db8e799a654dd",
                "reference": "6c001f1daafa3a3ac1d8ff69ee4db8e799a654dd",
                "shasum": ""
            },
            "require": {
                "php": ">=5.3.0"
            },
            "type": "library",
            "extra": {
                "branch-alias": {
                    "dev-master": "1.0.x-dev"
                }
            },
            "autoload": {
                "psr-4": {
                    "Psr\\Log\\": "Psr/Log/"
                }
            },
            "notification-url": "https://packagist.org/downloads/",
            "license": [
                "MIT"
            ],
            "authors": [
                {
                    "name": "PHP-FIG",
                    "homepage": "http://www.php-fig.org/"
                }
            ],
            "description": "Common interface for logging libraries",
            "homepage": "https://github.com/php-fig/log",
            "keywords": [
                "log",
                "psr",
                "psr-3"
            ],
            "time": "2018-11-20T15:27:04+00:00"
        },
        {
            "name": "symfony/console",
<<<<<<< HEAD
            "version": "v3.4.13",
            "source": {
                "type": "git",
                "url": "https://github.com/symfony/console.git",
                "reference": "e54f84c50e3b12972e7750edfc5ca84b2284c44e"
            },
            "dist": {
                "type": "zip",
                "url": "https://api.github.com/repos/symfony/console/zipball/e54f84c50e3b12972e7750edfc5ca84b2284c44e",
                "reference": "e54f84c50e3b12972e7750edfc5ca84b2284c44e",
=======
            "version": "v4.1.7",
            "source": {
                "type": "git",
                "url": "https://github.com/symfony/console.git",
                "reference": "432122af37d8cd52fba1b294b11976e0d20df595"
            },
            "dist": {
                "type": "zip",
                "url": "https://api.github.com/repos/symfony/console/zipball/432122af37d8cd52fba1b294b11976e0d20df595",
                "reference": "432122af37d8cd52fba1b294b11976e0d20df595",
>>>>>>> 45ed32e0
                "shasum": ""
            },
            "require": {
                "php": "^7.1.3",
                "symfony/polyfill-mbstring": "~1.0"
            },
            "conflict": {
                "symfony/dependency-injection": "<3.4",
                "symfony/process": "<3.3"
            },
            "require-dev": {
                "psr/log": "~1.0",
                "symfony/config": "~3.4|~4.0",
                "symfony/dependency-injection": "~3.4|~4.0",
                "symfony/event-dispatcher": "~3.4|~4.0",
                "symfony/lock": "~3.4|~4.0",
                "symfony/process": "~3.4|~4.0"
            },
            "suggest": {
                "psr/log-implementation": "For using the console logger",
                "symfony/event-dispatcher": "",
                "symfony/lock": "",
                "symfony/process": ""
            },
            "type": "library",
            "extra": {
                "branch-alias": {
                    "dev-master": "4.1-dev"
                }
            },
            "autoload": {
                "psr-4": {
                    "Symfony\\Component\\Console\\": ""
                },
                "exclude-from-classmap": [
                    "/Tests/"
                ]
            },
            "notification-url": "https://packagist.org/downloads/",
            "license": [
                "MIT"
            ],
            "authors": [
                {
                    "name": "Fabien Potencier",
                    "email": "fabien@symfony.com"
                },
                {
                    "name": "Symfony Community",
                    "homepage": "https://symfony.com/contributors"
                }
            ],
            "description": "Symfony Console Component",
            "homepage": "https://symfony.com",
<<<<<<< HEAD
            "time": "2018-07-10T14:02:11+00:00"
        },
        {
            "name": "symfony/debug",
            "version": "v4.1.2",
            "source": {
                "type": "git",
                "url": "https://github.com/symfony/debug.git",
                "reference": "a1f2118cedb8731c45e945cdd2b808ca82abc4b5"
            },
            "dist": {
                "type": "zip",
                "url": "https://api.github.com/repos/symfony/debug/zipball/a1f2118cedb8731c45e945cdd2b808ca82abc4b5",
                "reference": "a1f2118cedb8731c45e945cdd2b808ca82abc4b5",
=======
            "time": "2018-10-31T09:30:44+00:00"
        },
        {
            "name": "symfony/filesystem",
            "version": "v4.1.7",
            "source": {
                "type": "git",
                "url": "https://github.com/symfony/filesystem.git",
                "reference": "fd7bd6535beb1f0a0a9e3ee960666d0598546981"
            },
            "dist": {
                "type": "zip",
                "url": "https://api.github.com/repos/symfony/filesystem/zipball/fd7bd6535beb1f0a0a9e3ee960666d0598546981",
                "reference": "fd7bd6535beb1f0a0a9e3ee960666d0598546981",
>>>>>>> 45ed32e0
                "shasum": ""
            },
            "require": {
                "php": "^7.1.3",
                "symfony/polyfill-ctype": "~1.8"
            },
            "type": "library",
            "extra": {
                "branch-alias": {
                    "dev-master": "4.1-dev"
                }
            },
            "autoload": {
                "psr-4": {
                    "Symfony\\Component\\Filesystem\\": ""
                },
                "exclude-from-classmap": [
                    "/Tests/"
                ]
            },
            "notification-url": "https://packagist.org/downloads/",
            "license": [
                "MIT"
            ],
            "authors": [
                {
                    "name": "Fabien Potencier",
                    "email": "fabien@symfony.com"
                },
                {
                    "name": "Symfony Community",
                    "homepage": "https://symfony.com/contributors"
                }
            ],
            "description": "Symfony Filesystem Component",
            "homepage": "https://symfony.com",
<<<<<<< HEAD
            "time": "2018-07-06T14:52:28+00:00"
        },
        {
            "name": "symfony/filesystem",
            "version": "v3.4.13",
            "source": {
                "type": "git",
                "url": "https://github.com/symfony/filesystem.git",
                "reference": "8dab220fec8fc904821485326b29a6c670286124"
            },
            "dist": {
                "type": "zip",
                "url": "https://api.github.com/repos/symfony/filesystem/zipball/8dab220fec8fc904821485326b29a6c670286124",
                "reference": "8dab220fec8fc904821485326b29a6c670286124",
                "shasum": ""
            },
            "require": {
                "php": "^5.5.9|>=7.0.8",
                "symfony/polyfill-ctype": "~1.8"
=======
            "time": "2018-10-30T13:18:25+00:00"
        },
        {
            "name": "symfony/finder",
            "version": "v4.1.7",
            "source": {
                "type": "git",
                "url": "https://github.com/symfony/finder.git",
                "reference": "1f17195b44543017a9c9b2d437c670627e96ad06"
            },
            "dist": {
                "type": "zip",
                "url": "https://api.github.com/repos/symfony/finder/zipball/1f17195b44543017a9c9b2d437c670627e96ad06",
                "reference": "1f17195b44543017a9c9b2d437c670627e96ad06",
                "shasum": ""
            },
            "require": {
                "php": "^7.1.3"
>>>>>>> 45ed32e0
            },
            "type": "library",
            "extra": {
                "branch-alias": {
                    "dev-master": "4.1-dev"
                }
            },
            "autoload": {
                "psr-4": {
                    "Symfony\\Component\\Finder\\": ""
                },
                "exclude-from-classmap": [
                    "/Tests/"
                ]
            },
            "notification-url": "https://packagist.org/downloads/",
            "license": [
                "MIT"
            ],
            "authors": [
                {
                    "name": "Fabien Potencier",
                    "email": "fabien@symfony.com"
                },
                {
                    "name": "Symfony Community",
                    "homepage": "https://symfony.com/contributors"
                }
            ],
            "description": "Symfony Finder Component",
            "homepage": "https://symfony.com",
<<<<<<< HEAD
            "time": "2018-07-09T13:25:43+00:00"
        },
        {
            "name": "symfony/finder",
            "version": "v3.4.13",
            "source": {
                "type": "git",
                "url": "https://github.com/symfony/finder.git",
                "reference": "3a8c3de91d2b2c68cd2d665cf9d00f7ef9eaa394"
            },
            "dist": {
                "type": "zip",
                "url": "https://api.github.com/repos/symfony/finder/zipball/3a8c3de91d2b2c68cd2d665cf9d00f7ef9eaa394",
                "reference": "3a8c3de91d2b2c68cd2d665cf9d00f7ef9eaa394",
=======
            "time": "2018-10-03T08:47:56+00:00"
        },
        {
            "name": "symfony/polyfill-ctype",
            "version": "v1.10.0",
            "source": {
                "type": "git",
                "url": "https://github.com/symfony/polyfill-ctype.git",
                "reference": "e3d826245268269cd66f8326bd8bc066687b4a19"
            },
            "dist": {
                "type": "zip",
                "url": "https://api.github.com/repos/symfony/polyfill-ctype/zipball/e3d826245268269cd66f8326bd8bc066687b4a19",
                "reference": "e3d826245268269cd66f8326bd8bc066687b4a19",
>>>>>>> 45ed32e0
                "shasum": ""
            },
            "require": {
                "php": ">=5.3.3"
            },
            "suggest": {
                "ext-ctype": "For best performance"
            },
            "type": "library",
            "extra": {
                "branch-alias": {
                    "dev-master": "1.9-dev"
                }
            },
            "autoload": {
                "psr-4": {
                    "Symfony\\Polyfill\\Ctype\\": ""
                },
                "files": [
                    "bootstrap.php"
                ]
            },
            "notification-url": "https://packagist.org/downloads/",
            "license": [
                "MIT"
            ],
            "authors": [
                {
                    "name": "Symfony Community",
                    "homepage": "https://symfony.com/contributors"
                },
                {
                    "name": "Gert de Pagter",
                    "email": "BackEndTea@gmail.com"
                }
            ],
            "description": "Symfony polyfill for ctype functions",
            "homepage": "https://symfony.com",
<<<<<<< HEAD
            "time": "2018-06-19T20:52:10+00:00"
        },
        {
            "name": "symfony/polyfill-ctype",
            "version": "v1.8.0",
            "source": {
                "type": "git",
                "url": "https://github.com/symfony/polyfill-ctype.git",
                "reference": "7cc359f1b7b80fc25ed7796be7d96adc9b354bae"
            },
            "dist": {
                "type": "zip",
                "url": "https://api.github.com/repos/symfony/polyfill-ctype/zipball/7cc359f1b7b80fc25ed7796be7d96adc9b354bae",
                "reference": "7cc359f1b7b80fc25ed7796be7d96adc9b354bae",
                "shasum": ""
            },
            "require": {
                "php": ">=5.3.3"
            },
            "type": "library",
            "extra": {
                "branch-alias": {
                    "dev-master": "1.8-dev"
                }
            },
            "autoload": {
                "psr-4": {
                    "Symfony\\Polyfill\\Ctype\\": ""
                },
                "files": [
                    "bootstrap.php"
                ]
            },
            "notification-url": "https://packagist.org/downloads/",
            "license": [
                "MIT"
            ],
            "authors": [
                {
                    "name": "Symfony Community",
                    "homepage": "https://symfony.com/contributors"
                },
                {
                    "name": "Gert de Pagter",
                    "email": "BackEndTea@gmail.com"
                }
            ],
            "description": "Symfony polyfill for ctype functions",
            "homepage": "https://symfony.com",
=======
>>>>>>> 45ed32e0
            "keywords": [
                "compatibility",
                "ctype",
                "polyfill",
                "portable"
            ],
<<<<<<< HEAD
            "time": "2018-04-30T19:57:29+00:00"
=======
            "time": "2018-08-06T14:22:27+00:00"
>>>>>>> 45ed32e0
        },
        {
            "name": "symfony/polyfill-mbstring",
            "version": "v1.10.0",
            "source": {
                "type": "git",
                "url": "https://github.com/symfony/polyfill-mbstring.git",
                "reference": "c79c051f5b3a46be09205c73b80b346e4153e494"
            },
            "dist": {
                "type": "zip",
                "url": "https://api.github.com/repos/symfony/polyfill-mbstring/zipball/c79c051f5b3a46be09205c73b80b346e4153e494",
                "reference": "c79c051f5b3a46be09205c73b80b346e4153e494",
                "shasum": ""
            },
            "require": {
                "php": ">=5.3.3"
            },
            "suggest": {
                "ext-mbstring": "For best performance"
            },
            "type": "library",
            "extra": {
                "branch-alias": {
                    "dev-master": "1.9-dev"
                }
            },
            "autoload": {
                "psr-4": {
                    "Symfony\\Polyfill\\Mbstring\\": ""
                },
                "files": [
                    "bootstrap.php"
                ]
            },
            "notification-url": "https://packagist.org/downloads/",
            "license": [
                "MIT"
            ],
            "authors": [
                {
                    "name": "Nicolas Grekas",
                    "email": "p@tchwork.com"
                },
                {
                    "name": "Symfony Community",
                    "homepage": "https://symfony.com/contributors"
                }
            ],
            "description": "Symfony polyfill for the Mbstring extension",
            "homepage": "https://symfony.com",
            "keywords": [
                "compatibility",
                "mbstring",
                "polyfill",
                "portable",
                "shim"
            ],
            "time": "2018-09-21T13:07:52+00:00"
        },
        {
            "name": "symfony/process",
<<<<<<< HEAD
            "version": "v3.4.13",
            "source": {
                "type": "git",
                "url": "https://github.com/symfony/process.git",
                "reference": "f741672edfcfe3a2ea77569d419006f23281d909"
            },
            "dist": {
                "type": "zip",
                "url": "https://api.github.com/repos/symfony/process/zipball/f741672edfcfe3a2ea77569d419006f23281d909",
                "reference": "f741672edfcfe3a2ea77569d419006f23281d909",
=======
            "version": "v4.1.7",
            "source": {
                "type": "git",
                "url": "https://github.com/symfony/process.git",
                "reference": "3e83acef94d979b1de946599ef86b3a352abcdc9"
            },
            "dist": {
                "type": "zip",
                "url": "https://api.github.com/repos/symfony/process/zipball/3e83acef94d979b1de946599ef86b3a352abcdc9",
                "reference": "3e83acef94d979b1de946599ef86b3a352abcdc9",
>>>>>>> 45ed32e0
                "shasum": ""
            },
            "require": {
                "php": "^7.1.3"
            },
            "type": "library",
            "extra": {
                "branch-alias": {
                    "dev-master": "4.1-dev"
                }
            },
            "autoload": {
                "psr-4": {
                    "Symfony\\Component\\Process\\": ""
                },
                "exclude-from-classmap": [
                    "/Tests/"
                ]
            },
            "notification-url": "https://packagist.org/downloads/",
            "license": [
                "MIT"
            ],
            "authors": [
                {
                    "name": "Fabien Potencier",
                    "email": "fabien@symfony.com"
                },
                {
                    "name": "Symfony Community",
                    "homepage": "https://symfony.com/contributors"
                }
            ],
            "description": "Symfony Process Component",
            "homepage": "https://symfony.com",
<<<<<<< HEAD
            "time": "2018-07-09T09:01:07+00:00"
        },
        {
            "name": "symfony/yaml",
            "version": "v3.4.13",
            "source": {
                "type": "git",
                "url": "https://github.com/symfony/yaml.git",
                "reference": "c5010cc1692ce1fa328b1fb666961eb3d4a85bb0"
            },
            "dist": {
                "type": "zip",
                "url": "https://api.github.com/repos/symfony/yaml/zipball/c5010cc1692ce1fa328b1fb666961eb3d4a85bb0",
                "reference": "c5010cc1692ce1fa328b1fb666961eb3d4a85bb0",
                "shasum": ""
            },
            "require": {
                "php": "^5.5.9|>=7.0.8",
=======
            "time": "2018-10-14T20:48:13+00:00"
        },
        {
            "name": "symfony/yaml",
            "version": "v4.1.7",
            "source": {
                "type": "git",
                "url": "https://github.com/symfony/yaml.git",
                "reference": "367e689b2fdc19965be435337b50bc8adf2746c9"
            },
            "dist": {
                "type": "zip",
                "url": "https://api.github.com/repos/symfony/yaml/zipball/367e689b2fdc19965be435337b50bc8adf2746c9",
                "reference": "367e689b2fdc19965be435337b50bc8adf2746c9",
                "shasum": ""
            },
            "require": {
                "php": "^7.1.3",
>>>>>>> 45ed32e0
                "symfony/polyfill-ctype": "~1.8"
            },
            "conflict": {
                "symfony/console": "<3.4"
            },
            "require-dev": {
                "symfony/console": "~3.4|~4.0"
            },
            "suggest": {
                "symfony/console": "For validating YAML files using the lint command"
            },
            "type": "library",
            "extra": {
                "branch-alias": {
                    "dev-master": "4.1-dev"
                }
            },
            "autoload": {
                "psr-4": {
                    "Symfony\\Component\\Yaml\\": ""
                },
                "exclude-from-classmap": [
                    "/Tests/"
                ]
            },
            "notification-url": "https://packagist.org/downloads/",
            "license": [
                "MIT"
            ],
            "authors": [
                {
                    "name": "Fabien Potencier",
                    "email": "fabien@symfony.com"
                },
                {
                    "name": "Symfony Community",
                    "homepage": "https://symfony.com/contributors"
                }
            ],
            "description": "Symfony Yaml Component",
            "homepage": "https://symfony.com",
<<<<<<< HEAD
            "time": "2018-05-03T23:18:14+00:00"
=======
            "time": "2018-10-02T16:36:10+00:00"
>>>>>>> 45ed32e0
        },
        {
            "name": "twig/twig",
            "version": "v1.35.4",
            "source": {
                "type": "git",
                "url": "https://github.com/twigphp/Twig.git",
                "reference": "7e081e98378a1e78c29cc9eba4aefa5d78a05d2a"
            },
            "dist": {
                "type": "zip",
                "url": "https://api.github.com/repos/twigphp/Twig/zipball/7e081e98378a1e78c29cc9eba4aefa5d78a05d2a",
                "reference": "7e081e98378a1e78c29cc9eba4aefa5d78a05d2a",
                "shasum": ""
            },
            "require": {
                "php": ">=5.3.3",
                "symfony/polyfill-ctype": "^1.8"
            },
            "require-dev": {
                "psr/container": "^1.0",
                "symfony/debug": "^2.7",
                "symfony/phpunit-bridge": "^3.3"
            },
            "type": "library",
            "extra": {
                "branch-alias": {
                    "dev-master": "1.35-dev"
                }
            },
            "autoload": {
                "psr-0": {
                    "Twig_": "lib/"
                },
                "psr-4": {
                    "Twig\\": "src/"
                }
            },
            "notification-url": "https://packagist.org/downloads/",
            "license": [
                "BSD-3-Clause"
            ],
            "authors": [
                {
                    "name": "Fabien Potencier",
                    "email": "fabien@symfony.com",
                    "homepage": "http://fabien.potencier.org",
                    "role": "Lead Developer"
                },
                {
                    "name": "Armin Ronacher",
                    "email": "armin.ronacher@active-4.com",
                    "role": "Project Founder"
                },
                {
                    "name": "Twig Team",
                    "homepage": "https://twig.symfony.com/contributors",
                    "role": "Contributors"
                }
            ],
            "description": "Twig, the flexible, fast, and secure template language for PHP",
            "homepage": "https://twig.symfony.com",
            "keywords": [
                "templating"
            ],
            "time": "2018-07-13T07:12:17+00:00"
        }
    ],
    "packages-dev": [],
    "aliases": [],
    "minimum-stability": "stable",
    "stability-flags": [],
    "prefer-stable": false,
    "prefer-lowest": false,
    "platform": [],
    "platform-dev": []
}<|MERGE_RESOLUTION|>--- conflicted
+++ resolved
@@ -840,18 +840,6 @@
         },
         {
             "name": "symfony/console",
-<<<<<<< HEAD
-            "version": "v3.4.13",
-            "source": {
-                "type": "git",
-                "url": "https://github.com/symfony/console.git",
-                "reference": "e54f84c50e3b12972e7750edfc5ca84b2284c44e"
-            },
-            "dist": {
-                "type": "zip",
-                "url": "https://api.github.com/repos/symfony/console/zipball/e54f84c50e3b12972e7750edfc5ca84b2284c44e",
-                "reference": "e54f84c50e3b12972e7750edfc5ca84b2284c44e",
-=======
             "version": "v4.1.7",
             "source": {
                 "type": "git",
@@ -862,7 +850,6 @@
                 "type": "zip",
                 "url": "https://api.github.com/repos/symfony/console/zipball/432122af37d8cd52fba1b294b11976e0d20df595",
                 "reference": "432122af37d8cd52fba1b294b11976e0d20df595",
->>>>>>> 45ed32e0
                 "shasum": ""
             },
             "require": {
@@ -917,22 +904,6 @@
             ],
             "description": "Symfony Console Component",
             "homepage": "https://symfony.com",
-<<<<<<< HEAD
-            "time": "2018-07-10T14:02:11+00:00"
-        },
-        {
-            "name": "symfony/debug",
-            "version": "v4.1.2",
-            "source": {
-                "type": "git",
-                "url": "https://github.com/symfony/debug.git",
-                "reference": "a1f2118cedb8731c45e945cdd2b808ca82abc4b5"
-            },
-            "dist": {
-                "type": "zip",
-                "url": "https://api.github.com/repos/symfony/debug/zipball/a1f2118cedb8731c45e945cdd2b808ca82abc4b5",
-                "reference": "a1f2118cedb8731c45e945cdd2b808ca82abc4b5",
-=======
             "time": "2018-10-31T09:30:44+00:00"
         },
         {
@@ -947,7 +918,6 @@
                 "type": "zip",
                 "url": "https://api.github.com/repos/symfony/filesystem/zipball/fd7bd6535beb1f0a0a9e3ee960666d0598546981",
                 "reference": "fd7bd6535beb1f0a0a9e3ee960666d0598546981",
->>>>>>> 45ed32e0
                 "shasum": ""
             },
             "require": {
@@ -984,27 +954,6 @@
             ],
             "description": "Symfony Filesystem Component",
             "homepage": "https://symfony.com",
-<<<<<<< HEAD
-            "time": "2018-07-06T14:52:28+00:00"
-        },
-        {
-            "name": "symfony/filesystem",
-            "version": "v3.4.13",
-            "source": {
-                "type": "git",
-                "url": "https://github.com/symfony/filesystem.git",
-                "reference": "8dab220fec8fc904821485326b29a6c670286124"
-            },
-            "dist": {
-                "type": "zip",
-                "url": "https://api.github.com/repos/symfony/filesystem/zipball/8dab220fec8fc904821485326b29a6c670286124",
-                "reference": "8dab220fec8fc904821485326b29a6c670286124",
-                "shasum": ""
-            },
-            "require": {
-                "php": "^5.5.9|>=7.0.8",
-                "symfony/polyfill-ctype": "~1.8"
-=======
             "time": "2018-10-30T13:18:25+00:00"
         },
         {
@@ -1023,7 +972,6 @@
             },
             "require": {
                 "php": "^7.1.3"
->>>>>>> 45ed32e0
             },
             "type": "library",
             "extra": {
@@ -1055,22 +1003,6 @@
             ],
             "description": "Symfony Finder Component",
             "homepage": "https://symfony.com",
-<<<<<<< HEAD
-            "time": "2018-07-09T13:25:43+00:00"
-        },
-        {
-            "name": "symfony/finder",
-            "version": "v3.4.13",
-            "source": {
-                "type": "git",
-                "url": "https://github.com/symfony/finder.git",
-                "reference": "3a8c3de91d2b2c68cd2d665cf9d00f7ef9eaa394"
-            },
-            "dist": {
-                "type": "zip",
-                "url": "https://api.github.com/repos/symfony/finder/zipball/3a8c3de91d2b2c68cd2d665cf9d00f7ef9eaa394",
-                "reference": "3a8c3de91d2b2c68cd2d665cf9d00f7ef9eaa394",
-=======
             "time": "2018-10-03T08:47:56+00:00"
         },
         {
@@ -1085,7 +1017,6 @@
                 "type": "zip",
                 "url": "https://api.github.com/repos/symfony/polyfill-ctype/zipball/e3d826245268269cd66f8326bd8bc066687b4a19",
                 "reference": "e3d826245268269cd66f8326bd8bc066687b4a19",
->>>>>>> 45ed32e0
                 "shasum": ""
             },
             "require": {
@@ -1124,69 +1055,13 @@
             ],
             "description": "Symfony polyfill for ctype functions",
             "homepage": "https://symfony.com",
-<<<<<<< HEAD
-            "time": "2018-06-19T20:52:10+00:00"
-        },
-        {
-            "name": "symfony/polyfill-ctype",
-            "version": "v1.8.0",
-            "source": {
-                "type": "git",
-                "url": "https://github.com/symfony/polyfill-ctype.git",
-                "reference": "7cc359f1b7b80fc25ed7796be7d96adc9b354bae"
-            },
-            "dist": {
-                "type": "zip",
-                "url": "https://api.github.com/repos/symfony/polyfill-ctype/zipball/7cc359f1b7b80fc25ed7796be7d96adc9b354bae",
-                "reference": "7cc359f1b7b80fc25ed7796be7d96adc9b354bae",
-                "shasum": ""
-            },
-            "require": {
-                "php": ">=5.3.3"
-            },
-            "type": "library",
-            "extra": {
-                "branch-alias": {
-                    "dev-master": "1.8-dev"
-                }
-            },
-            "autoload": {
-                "psr-4": {
-                    "Symfony\\Polyfill\\Ctype\\": ""
-                },
-                "files": [
-                    "bootstrap.php"
-                ]
-            },
-            "notification-url": "https://packagist.org/downloads/",
-            "license": [
-                "MIT"
-            ],
-            "authors": [
-                {
-                    "name": "Symfony Community",
-                    "homepage": "https://symfony.com/contributors"
-                },
-                {
-                    "name": "Gert de Pagter",
-                    "email": "BackEndTea@gmail.com"
-                }
-            ],
-            "description": "Symfony polyfill for ctype functions",
-            "homepage": "https://symfony.com",
-=======
->>>>>>> 45ed32e0
             "keywords": [
                 "compatibility",
                 "ctype",
                 "polyfill",
                 "portable"
             ],
-<<<<<<< HEAD
-            "time": "2018-04-30T19:57:29+00:00"
-=======
             "time": "2018-08-06T14:22:27+00:00"
->>>>>>> 45ed32e0
         },
         {
             "name": "symfony/polyfill-mbstring",
@@ -1249,18 +1124,6 @@
         },
         {
             "name": "symfony/process",
-<<<<<<< HEAD
-            "version": "v3.4.13",
-            "source": {
-                "type": "git",
-                "url": "https://github.com/symfony/process.git",
-                "reference": "f741672edfcfe3a2ea77569d419006f23281d909"
-            },
-            "dist": {
-                "type": "zip",
-                "url": "https://api.github.com/repos/symfony/process/zipball/f741672edfcfe3a2ea77569d419006f23281d909",
-                "reference": "f741672edfcfe3a2ea77569d419006f23281d909",
-=======
             "version": "v4.1.7",
             "source": {
                 "type": "git",
@@ -1271,7 +1134,6 @@
                 "type": "zip",
                 "url": "https://api.github.com/repos/symfony/process/zipball/3e83acef94d979b1de946599ef86b3a352abcdc9",
                 "reference": "3e83acef94d979b1de946599ef86b3a352abcdc9",
->>>>>>> 45ed32e0
                 "shasum": ""
             },
             "require": {
@@ -1307,26 +1169,6 @@
             ],
             "description": "Symfony Process Component",
             "homepage": "https://symfony.com",
-<<<<<<< HEAD
-            "time": "2018-07-09T09:01:07+00:00"
-        },
-        {
-            "name": "symfony/yaml",
-            "version": "v3.4.13",
-            "source": {
-                "type": "git",
-                "url": "https://github.com/symfony/yaml.git",
-                "reference": "c5010cc1692ce1fa328b1fb666961eb3d4a85bb0"
-            },
-            "dist": {
-                "type": "zip",
-                "url": "https://api.github.com/repos/symfony/yaml/zipball/c5010cc1692ce1fa328b1fb666961eb3d4a85bb0",
-                "reference": "c5010cc1692ce1fa328b1fb666961eb3d4a85bb0",
-                "shasum": ""
-            },
-            "require": {
-                "php": "^5.5.9|>=7.0.8",
-=======
             "time": "2018-10-14T20:48:13+00:00"
         },
         {
@@ -1345,7 +1187,6 @@
             },
             "require": {
                 "php": "^7.1.3",
->>>>>>> 45ed32e0
                 "symfony/polyfill-ctype": "~1.8"
             },
             "conflict": {
@@ -1387,11 +1228,7 @@
             ],
             "description": "Symfony Yaml Component",
             "homepage": "https://symfony.com",
-<<<<<<< HEAD
-            "time": "2018-05-03T23:18:14+00:00"
-=======
             "time": "2018-10-02T16:36:10+00:00"
->>>>>>> 45ed32e0
         },
         {
             "name": "twig/twig",

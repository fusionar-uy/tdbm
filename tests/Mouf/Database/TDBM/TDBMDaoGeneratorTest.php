<?php

/*
 Copyright (C) 2006-2014 David Négrier - THE CODING MACHINE

This program is free software; you can redistribute it and/or modify
it under the terms of the GNU General Public License as published by
the Free Software Foundation; either version 2 of the License, or
(at your option) any later version.

This program is distributed in the hope that it will be useful,
but WITHOUT ANY WARRANTY; without even the implied warranty of
MERCHANTABILITY or FITNESS FOR A PARTICULAR PURPOSE.  See the
GNU General Public License for more details.

You should have received a copy of the GNU General Public License
along with this program; if not, write to the Free Software
Foundation, Inc., 51 Franklin St, Fifth Floor, Boston, MA  02110-1301  USA
*/

namespace Mouf\Database\TDBM;

use Doctrine\Common\Cache\ArrayCache;
use Doctrine\DBAL\Exception\ForeignKeyConstraintViolationException;
use Mouf\Database\SchemaAnalyzer\SchemaAnalyzer;
use Mouf\Database\TDBM\Dao\TestRoleDao;
use Mouf\Database\TDBM\Dao\TestUserDao;
use Mouf\Database\TDBM\Test\Dao\AnimalDao;
use Mouf\Database\TDBM\Test\Dao\Bean\CatBean;
use Mouf\Database\TDBM\Test\Dao\Bean\CountryBean;
use Mouf\Database\TDBM\Test\Dao\Bean\DogBean;
use Mouf\Database\TDBM\Test\Dao\Bean\PersonBean;
use Mouf\Database\TDBM\Test\Dao\Bean\RoleBean;
use Mouf\Database\TDBM\Test\Dao\Bean\UserBean;
use Mouf\Database\TDBM\Test\Dao\CatDao;
use Mouf\Database\TDBM\Test\Dao\ContactDao;
use Mouf\Database\TDBM\Test\Dao\CountryDao;
use Mouf\Database\TDBM\Test\Dao\DogDao;
use Mouf\Database\TDBM\Test\Dao\RoleDao;
use Mouf\Database\TDBM\Test\Dao\UserDao;
use Mouf\Database\TDBM\Utils\TDBMDaoGenerator;

/**
 */
class TDBMDaoGeneratorTest extends TDBMAbstractServiceTest
{
    /** @var TDBMDaoGenerator $tdbmDaoGenerator */
    protected $tdbmDaoGenerator;

    private $rootPath;

    protected function setUp()
    {
        parent::setUp();
        $schemaManager = $this->tdbmService->getConnection()->getSchemaManager();
        $schemaAnalyzer = new SchemaAnalyzer($schemaManager);
        $tdbmSchemaAnalyzer = new TDBMSchemaAnalyzer($this->tdbmService->getConnection(), new ArrayCache(), $schemaAnalyzer);
        $this->tdbmDaoGenerator = new TDBMDaoGenerator($schemaAnalyzer, $schemaManager->createSchema(), $tdbmSchemaAnalyzer);
        $this->rootPath = __DIR__.'/../../../../';
        $this->tdbmDaoGenerator->setComposerFile($this->rootPath.'composer.json');

        $beannamespace = 'Mouf\\Database\\TDBM\\Test\\Dao\\Bean';
        $tableToBeanMap = $this->tdbmDaoGenerator->buildTableToBeanMap($beannamespace);
        $this->tdbmService->setTableToBeanMap($tableToBeanMap);
    }

    public function testDaoGeneration()
    {
        $daoFactoryClassName = 'DaoFactory';
        $daonamespace = 'Mouf\\Database\\TDBM\\Test\\Dao';
        $beannamespace = 'Mouf\\Database\\TDBM\\Test\\Dao\\Bean';
        $storeInUtc = false;

        // Remove all previously generated files.
        $this->recursiveDelete($this->rootPath.'src/Mouf/Database/TDBM/Test/Dao/');

        $tables = $this->tdbmDaoGenerator->generateAllDaosAndBeans($daoFactoryClassName, $daonamespace, $beannamespace, $storeInUtc);

        // Let's require all files to check they are valid PHP!
        // Test the daoFactory
        require_once $this->rootPath.'src/Mouf/Database/TDBM/Test/Dao/Generated/DaoFactory.php';
        // Test the others
        foreach ($tables as $table) {
            $daoName = $this->tdbmDaoGenerator->getDaoNameFromTableName($table);
            $daoBaseName = $this->tdbmDaoGenerator->getBaseDaoNameFromTableName($table);
            $beanName = $this->tdbmDaoGenerator->getBeanNameFromTableName($table);
            $baseBeanName = $this->tdbmDaoGenerator->getBaseBeanNameFromTableName($table);
            require_once $this->rootPath.'src/Mouf/Database/TDBM/Test/Dao/Bean/Generated/'.$baseBeanName.'.php';
            require_once $this->rootPath.'src/Mouf/Database/TDBM/Test/Dao/Bean/'.$beanName.'.php';
            require_once $this->rootPath.'src/Mouf/Database/TDBM/Test/Dao/Generated/'.$daoBaseName.'.php';
            require_once $this->rootPath.'src/Mouf/Database/TDBM/Test/Dao/'.$daoName.'.php';
        }

        // Check that pivot tables do not generate DAOs or beans.
        $this->assertFalse(class_exists($daonamespace.'\\RolesRightDao'));
    }

    /**
     * @expectedException \Mouf\Database\TDBM\TDBMException
     */
    public function testGenerationException()
    {
        $daoFactoryClassName = 'DaoFactory';
        $daonamespace = 'UnknownVendor\\Dao';
        $beannamespace = 'UnknownVendor\\Bean';
        $storeInUtc = false;

        $this->tdbmDaoGenerator->generateAllDaosAndBeans($daoFactoryClassName, $daonamespace, $beannamespace, $storeInUtc);
    }

    /**
     * Delete a file or recursively delete a directory.
     *
     * @param string $str Path to file or directory
     */
    private function recursiveDelete($str)
    {
        if (is_file($str)) {
            return @unlink($str);
        } elseif (is_dir($str)) {
            $scan = glob(rtrim($str, '/').'/*');
            foreach ($scan as $index => $path) {
                $this->recursiveDelete($path);
            }

            return @rmdir($str);
        }
    }

    /**
     * @depends testDaoGeneration
     */
    public function testGeneratedGetById()
    {
        $contactDao = new ContactDao($this->tdbmService);
        $contactBean = $contactDao->getById(1);
        $this->assertEquals(1, $contactBean->getId());
        $this->assertInstanceOf('\\DateTimeInterface', $contactBean->getCreatedAt());

        // FIXME: Question: que faire du paramètre stockage "UTC"????
    }

    /**
     * @depends testDaoGeneration
     */
    public function testGeneratedGetByIdLazyLoaded()
    {
        $roleDao = new RoleDao($this->tdbmService);
        $roleBean = $roleDao->getById(1, true);
        $this->assertEquals(1, $roleBean->getId());
        $this->assertInstanceOf('\\DateTimeInterface', $roleBean->getCreatedAt());

        $roleBean2 = $roleDao->getById(1, true);
        $this->assertTrue($roleBean === $roleBean2);
    }

    /**
     * @depends testDaoGeneration
     */
    public function testDefaultValueOnNewBean()
    {
        $roleBean = new RoleBean('my_role');
        $this->assertEquals(1, $roleBean->getStatus());
    }

    /**
     * @depends testDaoGeneration
     */
    public function testForeignKeyInBean()
    {
        $userDao = new UserDao($this->tdbmService);
        $userBean = $userDao->getById(1);
        $country = $userBean->getCountry();

        $this->assertEquals('UK', $country->getLabel());

        $userBean2 = $userDao->getById(1);
        $this->assertTrue($userBean === $userBean2);

        $contactDao = new ContactDao($this->tdbmService);
        $contactBean = $contactDao->getById(1);

        $this->assertTrue($userBean === $contactBean);
    }

    /**
     * @depends testDaoGeneration
     */
    public function testNewBeans()
    {
        $countryDao = new CountryDao($this->tdbmService);
        $userDao = new UserDao($this->tdbmService);
        $userBean = new UserBean('John Doe', 'john@doe.com', $countryDao->getById(2), 'john.doe');
        $userBean->setOrder(1); // Let's set a "protected keyword" column.

        $userDao->save($userBean);

        $this->assertNull($userBean->getManager());
    }

    /**
     * @depends testDaoGeneration
     */
    public function testDateTimeImmutableGetter()
    {
        $userDao = new UserDao($this->tdbmService);
        $user = $userDao->getById(1);

        $this->assertInstanceOf('\DateTimeImmutable', $user->getCreatedAt());
    }

    /**
     * @depends testDaoGeneration
     */
    public function testAssigningNewBeans()
    {
        $userDao = new UserDao($this->tdbmService);
        $countryBean = new CountryBean('Mexico');
        $userBean = new UserBean('Speedy Gonzalez', 'speedy@gonzalez.com', $countryBean, 'speedy.gonzalez');
        $this->assertEquals($countryBean, $userBean->getCountry());

        $userDao->save($userBean);
    }

    /**
     * @depends testAssigningNewBeans
     */
    public function testUpdatingProtectedColumn()
    {
        $userDao = new UserDao($this->tdbmService);
        $userBean = $userDao->findOneByLogin('speedy.gonzalez');
        $userBean->setOrder(2);
        $userDao->save($userBean);
    }

    /**
     * @depends testDaoGeneration
     */
    public function testAssigningExistingRelationship()
    {
        $userDao = new UserDao($this->tdbmService);
        $user = $userDao->getById(1);
        $countryDao = new CountryDao($this->tdbmService);
        $country = $countryDao->getById(2);

        $user->setCountry($country);
        $this->assertEquals(TDBMObjectStateEnum::STATE_DIRTY, $user->_getStatus());
    }

    /**
     * @depends testDaoGeneration
     */
    public function testDirectReversedRelationship()
    {
        $countryDao = new CountryDao($this->tdbmService);
        $country = $countryDao->getById(1);
        $users = $country->getUsers();

        $arr = $users->toArray();

        $this->assertCount(1, $arr);
        $this->assertInstanceOf('Mouf\\Database\\TDBM\\Test\\Dao\\Bean\\UserBean', $arr[0]);
        $this->assertEquals('jean.dupont', $arr[0]->getLogin());

        $newUser = new UserBean('Speedy Gonzalez', 'speedy@gonzalez.com', $country, 'speedy.gonzalez');
        $users = $country->getUsers();

        $arr = $users->toArray();

        $this->assertCount(2, $arr);
        $this->assertInstanceOf('Mouf\\Database\\TDBM\\Test\\Dao\\Bean\\UserBean', $arr[1]);
        $this->assertEquals('speedy.gonzalez', $arr[1]->getLogin());
    }

    /**
     * @depends testDaoGeneration
     */
    public function testJointureGetters()
    {
        $roleDao = new RoleDao($this->tdbmService);
        $role = $roleDao->getById(1);
        $users = $role->getUsers();

        $this->assertCount(2, $users);
        $this->assertInstanceOf('Mouf\\Database\\TDBM\\Test\\Dao\\Bean\\UserBean', $users[0]);

        $rights = $role->getRights();

        $this->assertCount(2, $rights);
        $this->assertInstanceOf('Mouf\\Database\\TDBM\\Test\\Dao\\Bean\\RightBean', $rights[0]);
    }

    /**
     * @depends testDaoGeneration
     */
    public function testNewBeanConstructor()
    {
        $role = new RoleBean('Newrole');
        $this->assertEquals(TDBMObjectStateEnum::STATE_DETACHED, $role->_getStatus());
    }

    /**
     * @depends testDaoGeneration
     */
    public function testJointureAdderOnNewBean()
    {
        $countryDao = new CountryDao($this->tdbmService);
        $country = $countryDao->getById(1);
        $user = new UserBean('Speedy Gonzalez', 'speedy@gonzalez.com', $country, 'speedy.gonzalez');
        $role = new RoleBean('Mouse');
        $user->addRole($role);
        $roles = $user->getRoles();
        $this->assertCount(1, $roles);
        $role = $roles[0];
        $this->assertInstanceOf('Mouf\\Database\\TDBM\\Test\\Dao\\Bean\\RoleBean', $role);
        $users = $role->getUsers();
        $this->assertCount(1, $users);
        $this->assertEquals($user, $users[0]);

        $role->removeUser($user);
        $this->assertCount(0, $role->getUsers());
        $this->assertCount(0, $user->getRoles());
    }

    /**
     * @depends testDaoGeneration
     */
    public function testJointureDeleteBeforeGetters()
    {
        $roleDao = new RoleDao($this->tdbmService);
        $userDao = new UserDao($this->tdbmService);
        $role = $roleDao->getById(1);
        $user = $userDao->getById(1);

        // We call removeUser BEFORE calling getUsers
        // This should work as expected.
        $role->removeUser($user);
        $users = $role->getUsers();

        $this->assertCount(1, $users);
    }

    /**
     * @depends testDaoGeneration
     */
    public function testJointureMultiAdd()
    {
        $countryDao = new CountryDao($this->tdbmService);
        $country = $countryDao->getById(1);
        $user = new UserBean('Speedy Gonzalez', 'speedy@gonzalez.com', $country, 'speedy.gonzalez');
        $role = new RoleBean('Mouse');
        $user->addRole($role);
        $role->addUser($user);
        $user->addRole($role);

        $this->assertCount(1, $user->getRoles());
    }

    /**
     * Step 1: we remove the role 1 from user 1 but save role 1.
     * Expected result: no save done.
     *
     * @depends testDaoGeneration
     */
    public function testJointureSave1()
    {
        $roleDao = new RoleDao($this->tdbmService);
        $role = $roleDao->getById(1);
        $userDao = new UserDao($this->tdbmService);
        $user = $userDao->getById(1);

        $this->assertTrue($user->hasRole($role));
        $this->assertTrue($role->hasUser($user));
        $user->removeRole($role);
        $this->assertFalse($user->hasRole($role));
        $this->assertFalse($role->hasUser($user));
        $roleDao->save($role);

        $this->assertEquals(TDBMObjectStateEnum::STATE_DIRTY, $user->_getStatus());
        $this->assertEquals(TDBMObjectStateEnum::STATE_LOADED, $role->_getStatus());
    }

    /**
     * Step 2: we check that nothing was saved
     * Expected result: no save done.
     *
     * @depends testJointureSave1
     */
    public function testJointureSave2()
    {
        $roleDao = new RoleDao($this->tdbmService);
        $role = $roleDao->getById(1);
        $this->assertCount(2, $role->getUsers());
    }

    /**
     * Step 3: we remove the role 1 from user 1 and save user 1.
     * Expected result: save done.
     *
     * @depends testJointureSave2
     */
    public function testJointureSave3()
    {
        $roleDao = new RoleDao($this->tdbmService);
        $role = $roleDao->getById(1);
        $userDao = new UserDao($this->tdbmService);
        $user = $userDao->getById(1);

        $this->assertCount(1, $user->getRoles());
        $user->removeRole($role);
        $this->assertCount(0, $user->getRoles());
        $userDao->save($user);
        $this->assertCount(0, $user->getRoles());
    }

    /**
     * Step 4: we check that save was done
     * Expected result: save done.
     *
     * @depends testJointureSave3
     */
    public function testJointureSave4()
    {
        $roleDao = new RoleDao($this->tdbmService);
        $role = $roleDao->getById(1);
        $this->assertCount(1, $role->getUsers());
        $userDao = new UserDao($this->tdbmService);
        $user = $userDao->getById(1);
        $this->assertCount(0, $user->getRoles());
    }

    /**
     * Step 5: we add the role 1 from user 1 and save user 1.
     * Expected result: save done.
     *
     * @depends testJointureSave4
     */
    public function testJointureSave5()
    {
        $roleDao = new RoleDao($this->tdbmService);
        $role = $roleDao->getById(1);
        $userDao = new UserDao($this->tdbmService);
        $user = $userDao->getById(1);

        $user->addRole($role);
        $this->assertCount(1, $user->getRoles());
        $userDao->save($user);
    }

    /**
     * Step 6: we check that save was done
     * Expected result: save done.
     *
     * @depends testJointureSave5
     */
    public function testJointureSave6()
    {
        $roleDao = new RoleDao($this->tdbmService);
        $role = $roleDao->getById(1);
        $this->assertCount(2, $role->getUsers());
        $userDao = new UserDao($this->tdbmService);
        $user = $userDao->getById(1);
        $this->assertCount(1, $user->getRoles());
    }

    /**
     * Step 7: we add a new role to user 1 and save user 1.
     * Expected result: save done, including the new role.
     *
     * @depends testJointureSave6
     */
    public function testJointureSave7()
    {
        $role = new RoleBean('my new role');
        $userDao = new UserDao($this->tdbmService);
        $user = $userDao->getById(1);

        $user->addRole($role);
        $userDao->save($user);

        $this->assertEquals(TDBMObjectStateEnum::STATE_LOADED, $role->_getStatus());
    }

    /**
     * Step 8: we check that save was done
     * Expected result: save done.
     *
     * @depends testJointureSave7
     */
    public function testJointureSave8()
    {
        $roleDao = new RoleDao($this->tdbmService);
        $userDao = new UserDao($this->tdbmService);
        $user = $userDao->getById(1);

        $roles = $user->getRoles();
        foreach ($roles as $role) {
            if ($role->getName() === 'my new role') {
                $selectedRole = $role;
                break;
            }
        }
        $this->assertNotNull($selectedRole);

        $this->assertCount(2, $user->getRoles());

        // Expected: relationship removed!
        $roleDao->delete($selectedRole);

        $this->assertCount(1, $user->getRoles());
    }

    /**
     * Step 9: Let's test the setXXX method.
     *
     * @depends testJointureSave8
     */
    public function testJointureSave9()
    {
        $roleDao = new RoleDao($this->tdbmService);
        $userDao = new UserDao($this->tdbmService);
        $user = $userDao->getById(1);

        // At this point, user 1 is linked to role 1.
        // Let's bind it to role 2.
        $user->setRoles([$roleDao->getById(2)]);
        $userDao->save($user);
    }

    /**
     * Step 10: Let's check results of 9.
     *
     * @depends testJointureSave9
     */
    public function testJointureSave10()
    {
        $userDao = new UserDao($this->tdbmService);
        $user = $userDao->getById(1);

        $roles = $user->getRoles();

        $this->assertCount(1, $roles);
        $this->assertEquals(2, $roles[0]->getId());
    }

    /**
     * @depends testDaoGeneration
     */
    public function testFindOrderBy()
    {
        $userDao = new TestUserDao($this->tdbmService);
        $users = $userDao->getUsersByAlphabeticalOrder();

        $this->assertCount(6, $users);
        $this->assertEquals('bill.shakespeare', $users[0]->getLogin());
        $this->assertEquals('jean.dupont', $users[1]->getLogin());
    }

    /**
     * @depends testDaoGeneration
     */
    public function testFindFilters()
    {
        $userDao = new TestUserDao($this->tdbmService);
        $users = $userDao->getUsersByLoginStartingWith('bill');

        $this->assertCount(1, $users);
        $this->assertEquals('bill.shakespeare', $users[0]->getLogin());
    }

    /**
     * @expectedException \Mouf\Database\TDBM\TDBMException
     * @depends testDaoGeneration
     */
    public function testFindMode()
    {
        $userDao = new TestUserDao($this->tdbmService);
        $users = $userDao->getUsersByLoginStartingWith('bill', TDBMService::MODE_CURSOR);

        $users[0];
    }

    /**
     * @depends testDaoGeneration
     */
    public function testFindAll()
    {
        $userDao = new TestUserDao($this->tdbmService);
        $users = $userDao->findAll();

        $this->assertCount(6, $users);
    }

    /**
     * @depends testDaoGeneration
     */
    public function testFindOne()
    {
        $userDao = new TestUserDao($this->tdbmService);
        $user = $userDao->getUserByLogin('bill.shakespeare');

        $this->assertEquals('bill.shakespeare', $user->getLogin());
    }

    /**
     * @depends testDaoGeneration
     */
    public function testJsonEncodeBean()
    {
        $userDao = new TestUserDao($this->tdbmService);
        $user = $userDao->getUserByLogin('bill.shakespeare');

        $jsonEncoded = json_encode($user);
        $userDecoded = json_decode($jsonEncoded, true);

        $this->assertEquals('bill.shakespeare', $userDecoded['login']);

        // test serialization of dates.
        $this->assertTrue(is_string($userDecoded['createdAt']));
        $this->assertEquals('2015-10-24', (new \DateTimeImmutable($userDecoded['createdAt']))->format('Y-m-d'));
        $this->assertNull($userDecoded['modifiedAt']);

        // testing many to 1 relationships
        $this->assertEquals('UK', $userDecoded['country']['label']);

        // testing many to many relationships
        $this->assertCount(1, $userDecoded['roles']);
        $this->assertArrayNotHasKey('users', $userDecoded['roles'][0]);
        $this->assertArrayNotHasKey('rights', $userDecoded['roles'][0]);
    }

    /**
     * @depends testDaoGeneration
     */
    public function testNullableForeignKey()
    {
        $userDao = new TestUserDao($this->tdbmService);
        $user = $userDao->getUserByLogin('john.smith');

        $this->assertNull(null, $user->getManager());

        $jsonEncoded = json_encode($user);
        $userDecoded = json_decode($jsonEncoded, true);

        $this->assertNull(null, $userDecoded['manager']);
    }

    /**
     * Test that setting (and saving) objects' references (foreign keys relations) to null is working.
     *
     * @depends testDaoGeneration
     */
    public function testSetToNullForeignKey()
    {
        $userDao = new TestUserDao($this->tdbmService);
        $user = $userDao->getUserByLogin('john.smith');
        $manager = $userDao->getUserByLogin('jean.dupont');

        $user->setManager($manager);
        $userDao->save($user);

        $user->setManager(null);
        $userDao->save($user);
    }

    /**
     * @depends testDaoGeneration
     * @expectedException \Mouf\Database\SchemaAnalyzer\SchemaAnalyzerTableNotFoundException
     * @expectedExceptionMessage Could not find table 'contacts'. Did you mean 'contact'?
     */
    public function testQueryOnWrongTableName()
    {
        $userDao = new TestUserDao($this->tdbmService);
        $users = $userDao->getUsersWrongTableName();
        $users->count();
    }

    /**
     * @depends testDaoGeneration
     */
    /*public function testQueryNullForeignKey()
    {
        $userDao = new TestUserDao($this->tdbmService);
        $users = $userDao->getUsersByManagerId(null);
        $this->assertCount(3, $users);
    }*/

    /**
     * @depends testDaoGeneration
     */
    public function testInnerJsonEncode()
    {
        $userDao = new TestUserDao($this->tdbmService);
        $user = $userDao->getUserByLogin('bill.shakespeare');

        $jsonEncoded = json_encode(['user' => $user]);
        $msgDecoded = json_decode($jsonEncoded, true);

        $this->assertEquals('bill.shakespeare', $msgDecoded['user']['login']);
    }

    /**
     * @depends testDaoGeneration
     */
    public function testArrayJsonEncode()
    {
        $userDao = new TestUserDao($this->tdbmService);
        $users = $userDao->getUsersByLoginStartingWith('bill');

        $jsonEncoded = json_encode($users);
        $msgDecoded = json_decode($jsonEncoded, true);

        $this->assertCount(1, $msgDecoded);
    }

    /**
     * @depends testDaoGeneration
     */
    public function testCursorJsonEncode()
    {
        $userDao = new TestUserDao($this->tdbmService);
        $users = $userDao->getUsersByLoginStartingWith('bill', TDBMService::MODE_CURSOR);

        $jsonEncoded = json_encode($users);
        $msgDecoded = json_decode($jsonEncoded, true);

        $this->assertCount(1, $msgDecoded);
    }

    /**
     * @depends testDaoGeneration
     */
    public function testPageJsonEncode()
    {
        $userDao = new TestUserDao($this->tdbmService);
        $users = $userDao->getUsersByLoginStartingWith('bill');

        $jsonEncoded = json_encode($users->take(0, 1));
        $msgDecoded = json_decode($jsonEncoded, true);

        $this->assertCount(1, $msgDecoded);
    }

    /**
     * @depends testDaoGeneration
     */
    public function testFirst()
    {
        $userDao = new TestUserDao($this->tdbmService);
        $users = $userDao->getUsersByLoginStartingWith('bill');

        $bill = $users->first();
        $this->assertEquals('bill.shakespeare', $bill->getLogin());
    }

    /**
     * @depends testDaoGeneration
     */
    public function testFirstNull()
    {
        $userDao = new TestUserDao($this->tdbmService);
        $users = $userDao->getUsersByLoginStartingWith('mike');

        $user = $users->first();
        $this->assertNull($user);
    }

    /**
     * @depends testDaoGeneration
     */
    public function testCloneBeanAttachedBean()
    {
        $userDao = new TestUserDao($this->tdbmService);
        $user = $userDao->getUserByLogin('bill.shakespeare');
        $this->assertEquals(4, $user->getId());
        $user2 = clone $user;
        $this->assertNull($user2->getId());
        $this->assertEquals('bill.shakespeare', $user2->getLogin());
        $this->assertEquals('Bill Shakespeare', $user2->getName());
        $this->assertEquals('UK', $user2->getCountry()->getLabel());

        // MANY 2 MANY must be duplicated
        $this->assertEquals('Writers', $user2->getRoles()[0]->getName());

        // Let's test saving this clone
        $user2->setLogin('william.shakespeare');
        $userDao->save($user2);

        $user3 = $userDao->getUserByLogin('william.shakespeare');
        $this->assertTrue($user3 === $user2);
        $userDao->delete($user3);

        // Finally, let's test the origin user still exists!
        $user4 = $userDao->getUserByLogin('bill.shakespeare');
        $this->assertEquals('bill.shakespeare', $user4->getLogin());
    }

    /**
     * @depends testDaoGeneration
     */
    public function testCloneNewBean()
    {
        $countryDao = new CountryDao($this->tdbmService);
        $roleDao = new RoleDao($this->tdbmService);
        $role = $roleDao->getById(1);

        $userBean = new UserBean('John Doe', 'john@doe.com', $countryDao->getById(2), 'john.doe');
        $userBean->addRole($role);

        $user2 = clone $userBean;

        $this->assertNull($user2->getId());
        $this->assertEquals('john.doe', $user2->getLogin());
        $this->assertEquals('John Doe', $user2->getName());
        $this->assertEquals('UK', $user2->getCountry()->getLabel());

        // MANY 2 MANY must be duplicated
        $this->assertEquals($role->getName(), $user2->getRoles()[0]->getName());
    }

    /**
     * @depends testDaoGeneration
     */
    public function testCascadeDelete()
    {
        $userDao = new TestUserDao($this->tdbmService);
        $countryDao = new CountryDao($this->tdbmService);

        $spain = new CountryBean('Spain');
        $sanchez = new UserBean('Manuel Sanchez', 'manuel@sanchez.com', $spain, 'manuel.sanchez');

        $countryDao->save($spain);
        $userDao->save($sanchez);

        $speedy2 = $userDao->getUserByLogin('manuel.sanchez');
        $this->assertTrue($sanchez === $speedy2);

        $exceptionTriggered = false;
        try {
            $countryDao->delete($spain);
        } catch (ForeignKeyConstraintViolationException $e) {
            $exceptionTriggered = true;
        }
        $this->assertTrue($exceptionTriggered);

        $countryDao->delete($spain, true);

        // Let's check that speed gonzalez was removed.
        $speedy3 = $userDao->getUserByLogin('manuel.sanchez');
        $this->assertNull($speedy3);
    }

    /**
     * @depends testDaoGeneration
     */
    public function testDiscardChanges()
    {
        $contactDao = new ContactDao($this->tdbmService);
        $contactBean = $contactDao->getById(1);

        $oldName = $contactBean->getName();

        $contactBean->setName('MyNewName');

        $contactBean->discardChanges();

        $this->assertEquals($oldName, $contactBean->getName());
    }

    /**
     * @expectedException \Mouf\Database\TDBM\TDBMException
     * @depends testDaoGeneration
     */
    public function testDiscardChangesOnNewBeanFails()
    {
        $person = new PersonBean('John Foo', new \DateTimeImmutable());
        $person->discardChanges();
    }

    /**
     * @expectedException \Mouf\Database\TDBM\TDBMException
     * @depends testDaoGeneration
     */
    public function testDiscardChangesOnDeletedBeanFails()
    {
        $userDao = new TestUserDao($this->tdbmService);
        $countryDao = new CountryDao($this->tdbmService);

        $sanchez = new UserBean('Manuel Sanchez', 'manuel@sanchez.com', $countryDao->getById(1), 'manuel.sanchez');

        $userDao->save($sanchez);

        $userDao->delete($sanchez);

        // Cannot discard changes on a bean that is already deleted.
        $sanchez->discardChanges();
    }

    /**
     * @depends testDaoGeneration
     */
    public function testUniqueIndexBasedSearch()
    {
        $userDao = new UserDao($this->tdbmService);
        $user = $userDao->findOneByLogin('bill.shakespeare');

        $this->assertEquals('bill.shakespeare', $user->getLogin());
        $this->assertEquals('Bill Shakespeare', $user->getName());
    }

    /**
     * @depends testDaoGeneration
     */
    public function testMultiColumnsIndexBasedSearch()
    {
        $countryDao = new CountryDao($this->tdbmService);
        $userDao = new UserDao($this->tdbmService);
        $users = $userDao->findByStatusAndCountry('on', $countryDao->getById(1));

        $this->assertEquals('jean.dupont', $users[0]->getLogin());
    }

    /**
     * @depends testDaoGeneration
     */
    public function testCreationInNullableDate()
    {
        $roleDao = new RoleDao($this->tdbmService);

        $role = new RoleBean('newbee');
        $roleDao->save($role);

        $this->assertNull($role->getCreatedAt());
    }

    /**
     * @depends testDaoGeneration
     */
    public function testUpdateInNullableDate()
    {
        $roleDao = new RoleDao($this->tdbmService);

        $role = new RoleBean('newbee');
        $roleDao->save($role);

        $role->setCreatedAt(null);
        $roleDao->save($role);
        $this->assertNull($role->getCreatedAt());
    }

    /**
     * @depends testDaoGeneration
     */
    public function testFindFromSql()
    {
        $roleDao = new TestRoleDao($this->tdbmService);

        $roles = $roleDao->getRolesByRightCanSing();
        $this->assertCount(2, $roles);
        $this->assertInstanceOf(RoleBean::class, $roles[0]);
    }

    /**
     * @depends testDaoGeneration
     */
    public function testFindOneFromSql()
    {
        $roleDao = new TestRoleDao($this->tdbmService);

        $role = $roleDao->getRoleByRightCanSingAndNameSinger();
        $this->assertInstanceOf(RoleBean::class, $role);
    }

    /**
     * @depends testDaoGeneration
     */
    public function testCreateEmptyExtendedBean()
    {
        // This test cases checks issue https://github.com/thecodingmachine/database.tdbm/issues/92

        $dogDao = new DogDao($this->tdbmService);

        // We are not filling no field that is part of dog table.
        $dog = new DogBean('Youki');

        $dogDao->save($dog);
    }

    /**
     * @depends testCreateEmptyExtendedBean
     */
    public function testFetchEmptyExtendedBean()
    {
        // This test cases checks issue https://github.com/thecodingmachine/database.tdbm/issues/92

        $animalDao = new AnimalDao($this->tdbmService);

        // We are not filling no field that is part of dog table.
        $animalBean = $animalDao->getById(1);

        $this->assertInstanceOf(DogBean::class, $animalBean);
    }

    /**
     * @depends testDaoGeneration
     */
    public function testTwoBranchesHierarchy()
    {
        // This test cases checks issue https://github.com/thecodingmachine/mouf/issues/131

        $dogDao = new CatDao($this->tdbmService);

        // We are not filling no field that is part of dog table.
        $dog = new CatBean('Mew');

        $dogDao->save($dog);
    }

    /**
     * @depends testTwoBranchesHierarchy
     */
    public function testFetchTwoBranchesHierarchy()
    {
        // This test cases checks issue https://github.com/thecodingmachine/mouf/issues/131

        $animalDao = new AnimalDao($this->tdbmService);

        $animalBean = $animalDao->getById(2);

        $this->assertInstanceOf(CatBean::class, $animalBean);
        /* @var $animalBean CatBean */
        $animalBean->setCutenessLevel(999);

        $animalDao->save($animalBean);
    }

    /**
     * @depends testDaoGeneration
     */
<<<<<<< HEAD
    public function testExceptionOnGetById()
    {
        $countryDao = new CountryDao($this->tdbmService);
        $this->expectException(\TypeError::class);
        $countryDao->getById(null);
=======
    public function testDisconnectedManyToOne()
    {
        // This test cases checks issue https://github.com/thecodingmachine/database.tdbm/issues/99

        $country = new CountryBean('Spain');

        $user = new UserBean('John Doe', 'john@doe.com', $country, 'john.doe');

        $this->assertCount(1, $country->getUsers());
        $this->assertSame($user, $country->getUsers()[0]);
>>>>>>> 3f4c0b87
    }
}<|MERGE_RESOLUTION|>--- conflicted
+++ resolved
@@ -1037,13 +1037,16 @@
     /**
      * @depends testDaoGeneration
      */
-<<<<<<< HEAD
     public function testExceptionOnGetById()
     {
         $countryDao = new CountryDao($this->tdbmService);
         $this->expectException(\TypeError::class);
         $countryDao->getById(null);
-=======
+    }
+
+    /**
+     * @depends testDaoGeneration
+     */
     public function testDisconnectedManyToOne()
     {
         // This test cases checks issue https://github.com/thecodingmachine/database.tdbm/issues/99
@@ -1054,6 +1057,5 @@
 
         $this->assertCount(1, $country->getUsers());
         $this->assertSame($user, $country->getUsers()[0]);
->>>>>>> 3f4c0b87
     }
 }
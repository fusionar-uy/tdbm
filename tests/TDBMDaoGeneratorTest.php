--- conflicted
+++ resolved
@@ -2011,7 +2011,6 @@
     /**
      * @depends testDaoGeneration
      */
-<<<<<<< HEAD
     public function testNonInstantiableAbstractDaosAndBeans()
     {
         $refClass = new ReflectionClass(UserBaseDao::class);
@@ -2019,7 +2018,11 @@
 
         $refClass = new ReflectionClass(UserBaseBean::class);
         $this->assertFalse($refClass->isInstantiable());
-=======
+    }
+
+    /**
+     * @depends testDaoGeneration
+     */
     public function testCanNullifyBlob()
     {
         $article = new ArticleBean('content');
@@ -2028,6 +2031,5 @@
         $article->setAttachment(null);
         $this->assertNull($article->getAttachment(null));
         fclose($fp);
->>>>>>> 4573dd7b
     }
 }
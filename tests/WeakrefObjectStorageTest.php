--- conflicted
+++ resolved
@@ -2,14 +2,9 @@
 
 namespace TheCodingMachine\TDBM;
 
-<<<<<<< HEAD
-class WeakrefObjectStorageTest extends \PHPUnit_Framework_TestCase
-=======
-
 use PHPUnit\Framework\TestCase;
 
 class WeakrefObjectStorageTest extends TestCase
->>>>>>> 45ed32e0
 {
     public function testObjectStorage()
     {

--- conflicted
+++ resolved
@@ -11,32 +11,14 @@
 use Symfony\Component\Console\Input\InputInterface;
 use Symfony\Component\Console\Output\BufferedOutput;
 use Symfony\Component\Console\Output\OutputInterface;
+use function file_exists;
+use function unlink;
 
 class GenerateCommandTest extends TDBMAbstractServiceTest
 {
     public function testCall(): void
     {
-<<<<<<< HEAD
         $input = new ArrayInput([], new InputDefinition([]));
-=======
-        $input = new ArrayInput([
-        ], self::getInputDefinition());
-
-        $result = $this->callCommand(new GenerateCommand($this->getConfiguration()), $input);
-
-        $this->assertStringContainsString('Finished regenerating DAOs and beans', $result);
-    }
-
-    /**
-     * Calls the command passed in parameter. Returns the output.
-     *
-     * @param Command $command
-     * @param InputInterface $input
-     * @return string
-     */
-    protected function callCommand(Command $command, InputInterface $input) : string
-    {
->>>>>>> 9f9dac2b
         $output = new BufferedOutput();
         $output->setVerbosity(OutputInterface::VERBOSITY_DEBUG);
 
